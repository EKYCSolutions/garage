--- conflicted
+++ resolved
@@ -40,13 +40,9 @@
 s3_region = "garage"				# set this to anything. S3 API calls will fail if they are not made against the region set here.
 
 [s3_web]
-<<<<<<< HEAD
-bind_addr = "127.0.0.$count:3902"
+bind_addr = "[::]:$((3920+$count))"
 root_domain = ".garage.tld"
 index = "index.html"
-=======
-bind_addr = "[::]:$((3920+$count))"
->>>>>>> 2f11191f
 EOF
 
 echo -en "$LABEL configuration written to $CONF_PATH\n"
