--- conflicted
+++ resolved
@@ -168,11 +168,7 @@
   rootFeatures = if features != null then
     features
   else
-<<<<<<< HEAD
-    ([ "garage/bundled-libs" "garage/lmdb" "garage/k2v" ] ++ (if release then [
-=======
-    ([ "garage/bundled-libs" "garage/sled" "garage/lmdb" "garage/sqlite" "garage/k2v" ] ++ (if release then [
->>>>>>> 1a0bffae
+    ([ "garage/bundled-libs" "garage/lmdb" "garage/sqlite" "garage/k2v" ] ++ (if release then [
       "garage/consul-discovery"
       "garage/kubernetes-discovery"
       "garage/metrics"
